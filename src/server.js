--- conflicted
+++ resolved
@@ -178,11 +178,7 @@
           'Absolute path to the root of the app source code directory for resolving organization context.'
         ),
     },
-<<<<<<< HEAD
-    postDeployTool
-=======
-    errorHandler(validateTool)
->>>>>>> 1aff35df
+    validateTool
   );
 
   /**
